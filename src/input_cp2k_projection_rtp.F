--- conflicted
+++ resolved
@@ -97,11 +97,7 @@
 
       CALL keyword_create(keyword, __LOCATION__, name="REF_MO_INDEX", &
                           description="Indexes of the reference MO read from the .wfn reference file (see REF_MO_FILE_NAME). "// &
-<<<<<<< HEAD
                           "Use this keyword if REFERENCE_TYPE=SCF. "// &
-=======
-                          "Use this keywork if REFERENCE_TYPE=SCF. "// &
->>>>>>> 27cc8e44
                           "Set to -1 to project on all the MO available. "// &
                           "One file will be generated per index defined.", &
                           usage="MO_REF_INDEX 1 2", &

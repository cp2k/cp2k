--- conflicted
+++ resolved
@@ -5240,15 +5240,9 @@
       END DO
 
       pdims_2d = 0
-<<<<<<< HEAD
       CALL dbt_pgrid_create(para_env%group, pdims_2d, pgrid_2d)
       ALLOCATE (sizes_RI(dbt_nblks_total(t_3c_O(1, 1), 1)))
       CALL dbt_get_info(t_3c_O(1, 1), blk_size_1=sizes_RI)
-=======
-      CALL dbt_pgrid_create(para_env, pdims_2d, pgrid_2d)
-      ALLOCATE (sizes_RI(dbt_nblks_total(t_3c_overl_int_gw_RI, 1)))
-      CALL dbt_get_info(t_3c_overl_int_gw_RI, blk_size_1=sizes_RI)
->>>>>>> 75e8cb96
 
       CALL create_2c_tensor(t_W, dist1, dist2, pgrid_2d, sizes_RI, sizes_RI, name="(RI|RI)")
       DEALLOCATE (dist1, dist2)

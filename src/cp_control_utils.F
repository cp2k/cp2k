--- conflicted
+++ resolved
@@ -18,12 +18,7 @@
    USE cp_control_types,                ONLY: &
         admm_control_create, admm_control_type, ddapc_control_create, ddapc_restraint_type, &
         dft_control_create, dft_control_type, efield_type, expot_control_create, &
-<<<<<<< HEAD
-        maxwell_control_create, qs_control_type, tddfpt2_control_type, xtb_control_type, & 
-        hairy_probes_type 
-=======
-        maxwell_control_create, qs_control_type, tddfpt2_control_type, xtb_control_type
->>>>>>> 1bf423a9
+        maxwell_control_create, qs_control_type, tddfpt2_control_type, xtb_control_type, hairy_probes_type 
    USE cp_files,                        ONLY: close_file,&
                                               open_file
    USE cp_log_handling,                 ONLY: cp_get_default_logger,&
